"""
Standalone training script for SWA-MLA model.
Supports FP8, Lion optimizer, wandb logging, and packed data loading.
"""

import os
import sys
import time
import math
import argparse
from pathlib import Path

import torch
import torch.nn.functional as F
from torch.nn.parallel import DistributedDataParallel as DDP
import torch.distributed as dist

# Add models and data to path
sys.path.insert(0, str(Path(__file__).parent / 'models'))
sys.path.insert(0, str(Path(__file__).parent / 'data'))
sys.path.insert(0, str(Path(__file__).parent / 'optimization'))

from swa_mla_model import create_swa_mla_model, SWAMLAConfig
from data_loader_packed import PackedFinewebDataset
# from fp8_torchao import configure_fp8_training # Removed

# Try to import wandb
try:
    import wandb
    WANDB_AVAILABLE = True
except ImportError:
    WANDB_AVAILABLE = False
    print("wandb not available - logging to console only")

# Try to import tensorboard
try:
    from torch.utils.tensorboard import SummaryWriter
    TENSORBOARD_AVAILABLE = True
except ImportError:
    TENSORBOARD_AVAILABLE = False
    print("tensorboard not available - tensorboard logging disabled")

# Try to import huggingface_hub
try:
    from huggingface_hub import HfApi
    HF_AVAILABLE = True
except ImportError:
    HF_AVAILABLE = False
    print("huggingface_hub not available - HF push disabled")

# Try to import Lion optimizer
try:
    from lion_pytorch import Lion
    LION_AVAILABLE = True
except ImportError:
    try:
        import torch_optimizer as extra_optim
        if hasattr(extra_optim, 'Lion'):
            Lion = extra_optim.Lion
            LION_AVAILABLE = True
        else:
            LION_AVAILABLE = False
    except ImportError:
        LION_AVAILABLE = False

from transformers import AutoTokenizer


def setup_distributed():
    """Setup distributed training if available."""
    if 'RANK' in os.environ and 'WORLD_SIZE' in os.environ:
        rank = int(os.environ['RANK'])
        world_size = int(os.environ['WORLD_SIZE'])
        local_rank = int(os.environ['LOCAL_RANK'])

        dist.init_process_group(backend='nccl')
        torch.cuda.set_device(local_rank)

        return True, rank, local_rank, world_size
    return False, 0, 0, 1


def configure_tf32(enable_tf32=True, verbose=True):
    """Configure TensorFloat-32 (TF32) precision for Ampere+ GPUs.

    TF32 provides ~7x speedup on A100/H100 with minimal accuracy loss.
    IMPORTANT: Uses new API (fp32_precision) if available, otherwise legacy API.
    NEVER mixes both APIs to avoid conflicts.

    Args:
        enable_tf32: Whether to enable TF32 (default: True for speed)
        verbose: Whether to print configuration details
    """
    if not torch.cuda.is_available():
        return

    # Check if GPU supports TF32 (Ampere or later, compute capability >= 8.0)
    device_capability = torch.cuda.get_device_capability()
    supports_tf32 = device_capability[0] >= 8

    # Detect which API is available (new fp32_precision or legacy allow_tf32)
    # Try to access fp32_precision to check if new API exists
    has_new_api = False
    try:
        # Just try to read the attribute to see if it exists
        _ = torch.backends.cuda.matmul.fp32_precision
        has_new_api = True
    except AttributeError:
        has_new_api = False

    if enable_tf32 and supports_tf32:
        if has_new_api:
            # Use ONLY new PyTorch 2.9+ API
            # DO NOT touch allow_tf32 (legacy API) to avoid mixing
            torch.backends.cuda.matmul.fp32_precision = "tf32"
            torch.backends.cudnn.fp32_precision = "tf32"
            api_used = "new API (fp32_precision)"
            
        else:
            # Use ONLY legacy API for PyTorch < 2.9
            # DO NOT touch fp32_precision to avoid mixing
            torch.backends.cuda.matmul.allow_tf32 = True
            torch.backends.cudnn.allow_tf32 = True
            api_used = "legacy API (allow_tf32)"

        if verbose:
            print(f"✓ TF32 enabled for FP32 operations ({api_used})")
            print("  - Matmul operations: TF32 (includes attention, linear layers)")
            print("  - cuDNN operations: TF32 (includes convolutions)")
            print("  - Expected speedup: ~3-7x on A100/H100 for FP32 operations")
            print("  - Note: TF32 reduces mantissa from 23 to 10 bits (minimal accuracy loss)")

    elif enable_tf32 and not supports_tf32:
        if verbose:
            print(f"⚠ TF32 requested but GPU doesn't support it (compute capability {device_capability[0]}.{device_capability[1]} < 8.0)")
            print("  Falling back to standard FP32 precision")

    else:
        # Disable TF32 for full IEEE FP32 precision
        if has_new_api:
            # Use ONLY new API
            torch.backends.cuda.matmul.fp32_precision = "ieee"
            torch.backends.cudnn.fp32_precision = "ieee"
            api_used = "new API"
        else:
            # Use ONLY legacy API
            torch.backends.cuda.matmul.allow_tf32 = False
            torch.backends.cudnn.allow_tf32 = False
            api_used = "legacy API"

        if verbose:
            print(f"✓ TF32 disabled - using full IEEE FP32 precision ({api_used})")


def get_wsd_sched(it, warmup_iters, max_iters, learning_rate, min_lr, stable_ratio=0.8):
    """
    Warmup-Stable-Decay (WSD) scheduler.
    
    Phases:
    1. Warmup: Linear increase from 0 to learning_rate
    2. Stable: Constant learning_rate
    3. Decay: Linear/Cosine decay to min_lr
    """
    # 1. Warmup
    if it < warmup_iters:
        return learning_rate * it / warmup_iters
    
    # 2. Stable
    decay_start = int(max_iters * stable_ratio)
    if it < decay_start:
        return learning_rate
        
    # 3. Decay
    if it >= max_iters:
        return min_lr
        
    # 1-cosine decay for the last phase
    decay_steps = max_iters - decay_start
    step_in_decay = it - decay_start
    decay_ratio = step_in_decay / decay_steps
    coeff = 0.5 * (1.0 + math.cos(math.pi * decay_ratio))
    return min_lr + coeff * (learning_rate - min_lr)


def get_lr(it, warmup_iters, max_iters, learning_rate, min_lr):
    """Wrapper for scheduler selection."""
    # Use WSD by default for this high-performance run
    return get_wsd_sched(it, warmup_iters, max_iters, learning_rate, min_lr)


def configure_optimizer(model, learning_rate, weight_decay, betas, device_type, optimizer_type='adamw', use_fp8=False):
    """Configure optimizer with proper parameter grouping."""
    
    if optimizer_type == 'muon':
        try:
            from muon import Muon
            print("Using Muon optimizer for 2D+ parameters, AdamW for others")
            
            # Muon params (>= 2D)
            muon_params = []
            # AdamW params (< 2D, biases, norms, embeddings if desired)
            adamw_params = []
            
            for name, param in model.named_parameters():
                if not param.requires_grad:
                    continue
                    
                # Embeddings and Head
                # Usually Muon is good for internal layers. 
                # Let's put embeddings/head in AdamW for stability or Muon?
                # DeepSeek/Apple suggest Muon for all weights.
                
                if param.ndim >= 2:
                    muon_params.append(param)
                else:
                    adamw_params.append(param)
            
            optimizers = []
            if muon_params:
                optimizers.append(Muon(muon_params, lr=learning_rate, momentum=0.95))
            if adamw_params:
                optimizers.append(torch.optim.AdamW(adamw_params, lr=learning_rate, betas=betas, weight_decay=weight_decay))
                
            return optimizers # Return list of optimizers
            
        except ImportError:
            print("Muon optimizer not found, falling back to AdamW")
            optimizer_type = 'adamw'

    # Standard AdamW/Lion configuration
    decay_params = []
    no_decay_params = []

    for name, param in model.named_parameters():
        if not param.requires_grad:
            continue

        if any(nd in name for nd in ['.bias', 'norm', 'ln_', 'wte', 'wpe']):
            no_decay_params.append(param)
        else:
            decay_params.append(param)

    param_groups = [
        {'params': decay_params, 'weight_decay': weight_decay},
        {'params': no_decay_params, 'weight_decay': 0.0}
    ]

    # Choose optimizer based on type
    if optimizer_type == 'lion' and LION_AVAILABLE:
        print("Using Lion optimizer")
        optimizer = Lion(param_groups, lr=learning_rate, betas=betas)
    else:
        print("Using AdamW optimizer")
        if device_type == 'cuda':
            optimizer = torch.optim.AdamW(param_groups, lr=learning_rate, betas=betas, fused=True)
        else:
            optimizer = torch.optim.AdamW(param_groups, lr=learning_rate, betas=betas)

    return optimizer


def load_latest_from_huggingface(repo_id, hf_token=None):
    """Load the latest checkpoint from HuggingFace Hub.

    Returns:
        dict: Checkpoint data with keys 'model_state_dict', 'optimizer_state_dict', 'step', 'total_tokens', 'config', 'val_loss'
        None: If loading fails
    """
    if not HF_AVAILABLE:
        print("huggingface_hub not available - cannot load from HF")
        return None

    try:
        from huggingface_hub import list_repo_files
        import re

        print(f"Loading latest checkpoint from {repo_id}...")

        # List all files in the repo
        files = list_repo_files(repo_id, token=hf_token)

        # Find all checkpoint directories (format: checkpoint_tokens_XXX_loss_Y.YYYY)
        checkpoint_pattern = re.compile(r'checkpoint_tokens_(\d+[kKmMbB])_loss_([\d.]+)/pytorch_model\.bin')
        checkpoints = []

        for file in files:
            match = checkpoint_pattern.match(file)
            if match:
                tokens_str = match.group(1)
                loss_str = match.group(2)

                # Parse tokens (convert k/M/B to actual number)
                tokens_multiplier = {'k': 1000, 'K': 1000, 'm': 1_000_000, 'M': 1_000_000, 'b': 1_000_000_000, 'B': 1_000_000_000}
                tokens_value = int(tokens_str[:-1])
                tokens_suffix = tokens_str[-1]
                total_tokens = tokens_value * tokens_multiplier.get(tokens_suffix, 1)

                checkpoints.append({
                    'file': file,
                    'total_tokens': total_tokens,
                    'loss': float(loss_str),
                    'dir': file.rsplit('/', 1)[0]
                })

        if not checkpoints:
            print(f"No checkpoints found in {repo_id}")
            return None

        # Sort by total tokens (most recent training)
        checkpoints.sort(key=lambda x: x['total_tokens'], reverse=True)
        latest = checkpoints[0]

        print(f"Found {len(checkpoints)} checkpoints")
        print(f"Loading latest: {latest['dir']} (tokens: {latest['total_tokens']:,}, loss: {latest['loss']:.4f})")

        # Download the checkpoint file
        from huggingface_hub import hf_hub_download
        checkpoint_path = hf_hub_download(
            repo_id=repo_id,
            filename=latest['file'],
            token=hf_token
        )

        # Load checkpoint
        # Note: Using weights_only=False because we trust our own checkpoints
        # and they may contain custom optimizer states
        try:
            checkpoint = torch.load(checkpoint_path, map_location='cpu', weights_only=False)
        except TypeError:
            # Fallback for older PyTorch versions that don't have weights_only parameter
            checkpoint = torch.load(checkpoint_path, map_location='cpu')

        print(f"✓ Successfully loaded checkpoint from HuggingFace")

        return checkpoint

    except Exception as e:
        print(f"Error loading from HuggingFace: {e}")
        import traceback
        traceback.print_exc()
        return None


def push_to_huggingface(model, tokenizer, config_args, output_dir, total_tokens, val_loss, repo_id, hf_token, optimizer=None, step=None):
    """Push model to Hugging Face Hub with automatic naming."""
    if not HF_AVAILABLE:
        print("huggingface_hub not available - skipping HF push")
        return

    if not hf_token:
        print("HF_TOKEN not set - skipping HF push")
        return

    try:
        # Create temporary save directory with informative name
        # Format: tokens_XXXk_loss_Y.YYYY
        tokens_str = f"{total_tokens // 1000}k" if total_tokens < 1_000_000 else f"{total_tokens // 1_000_000}M"
        model_name = f"checkpoint_tokens_{tokens_str}_loss_{val_loss:.4f}"
        save_path = os.path.join(output_dir, "hf_upload", model_name)
        os.makedirs(save_path, exist_ok=True)

        # Save model state dict and config
        print(f"Saving model to {save_path}...")
        checkpoint_data = {
            'model_state_dict': model.state_dict(),
            'config': config_args,
            'total_tokens': total_tokens,
            'val_loss': val_loss,
        }

        # Add optimizer state and step if provided (for resuming)
        if optimizer is not None:
            checkpoint_data['optimizer_state_dict'] = optimizer.state_dict()
        if step is not None:
            checkpoint_data['step'] = step

        torch.save(checkpoint_data, os.path.join(save_path, "pytorch_model.bin"))

        # Save tokenizer
        tokenizer.save_pretrained(save_path)

        # Save model config as JSON
        import json
        with open(os.path.join(save_path, "config.json"), "w") as f:
            json.dump({
                'model_type': 'swa_mla',
                'total_tokens': total_tokens,
                'val_loss': val_loss,
                'training_config': config_args,
            }, f, indent=2)

        # Create a comprehensive README
        readme_content = f"""---
license: apache-2.0
tags:
- swamla
- sliding-window-attention
- multi-head-latent-attention
- pytorch
- causal-lm
---

# SWA-MLA Model Checkpoint

**Training Progress:**
- Total tokens processed: {total_tokens:,}
- Validation loss: {val_loss:.4f}
- Perplexity: {math.exp(val_loss):.2f}

This is an automatic checkpoint uploaded during training when validation loss improved.

## Model Architecture
Hybrid architecture combining:
- **Sliding Window Attention (SWA)** blocks for efficient local context
- **Multi-head Latent Attention (MLA)** blocks for global context with KV compression

## Model Configuration
- Size: {config_args.get('size', 'unknown')}
- Block size (context length): {config_args.get('block_size', 'unknown')}
- SWA layers per cycle: {config_args.get('swa_layers_per_cycle', 'unknown')}
- MLA layers per cycle: {config_args.get('mla_layers_per_cycle', 'unknown')}
- SWA window size: {config_args.get('swa_window', 'unknown')}
- MLA KV LoRA rank: {config_args.get('mla_kv_lora_rank', 'unknown')}

## Loading the Model
```python
import torch
from transformers import AutoTokenizer

# Load tokenizer
tokenizer = AutoTokenizer.from_pretrained("{repo_id}", subfolder="{model_name}")

# Load model checkpoint
checkpoint = torch.hub.load_state_dict_from_url(
    f"https://huggingface.co/{repo_id}/resolve/main/{model_name}/pytorch_model.bin",
    map_location="cpu"
)

# You'll need the SWA-MLA model code to instantiate the model
# See: https://github.com/yourusername/swamla for the model implementation
```

## Training Details
- Optimizer: {config_args.get('optimizer_type', 'unknown')}
- Learning rate: {config_args.get('learning_rate', 'unknown')}
- Batch size: {config_args.get('batch_size', 'unknown')}
- Gradient accumulation: {config_args.get('gradient_accumulation_steps', 'unknown')}

---
Generated with [SWA-MLA](https://github.com/yourusername/swamla)
"""

        with open(os.path.join(save_path, "README.md"), "w") as f:
            f.write(readme_content)

        # Upload to HF
        print(f"Uploading to Hugging Face: {repo_id}/{model_name}...")
        api = HfApi(token=hf_token)
        api.upload_folder(
            folder_path=save_path,
            repo_id=repo_id,
            repo_type="model",
            path_in_repo=model_name,
            commit_message=f"Add checkpoint: {total_tokens:,} tokens, val_loss={val_loss:.4f}"
        )

        print(f"Successfully uploaded to https://huggingface.co/{repo_id}/tree/main/{model_name}")

        # Clean up local upload directory (optional, to save disk space)
        import shutil
        shutil.rmtree(save_path)
        print(f"Cleaned up local upload directory")

    except Exception as e:
        print(f"Error pushing to Hugging Face: {e}")
        import traceback
        traceback.print_exc()


def train(args):
    """Main training function."""
    # Setup distributed training
    is_ddp, rank, local_rank, world_size = setup_distributed()
    master_process = rank == 0
    device = f'cuda:{local_rank}' if torch.cuda.is_available() else 'cpu'

    if master_process:
        print(f"Training SWA-MLA model")
        print(f"Device: {device}")
        print(f"DDP: {is_ddp}, World size: {world_size}")

    # Configure TF32 precision (only on master process to avoid spam)
    # enable_tf32 = not args.disable_tf32 if hasattr(args, 'disable_tf32') else True
    enable_tf32 = False
    if master_process:
        print("\nConfiguring TF32 precision...")
        configure_tf32(enable_tf32=enable_tf32, verbose=True)
        print("")

    # Setup wandb (will be updated with model stats later)
    wandb_run = None
    if master_process and WANDB_AVAILABLE and args.wandb_project and hasattr(wandb, 'init'):
        if hasattr(wandb, 'login'):
            wandb.login()
        wandb_run = wandb.init(
            project=args.wandb_project,
            name=args.wandb_run_name or f"swa_mla_{args.size}",
            config=vars(args)
        )

    # Setup TensorBoard
    tb_writer = None
    if master_process and TENSORBOARD_AVAILABLE and args.use_tensorboard:
        tb_dir = os.path.join(args.output_dir, 'tensorboard', args.wandb_run_name or f"swa_mla_{args.size}_{time.strftime('%Y%m%d_%H%M%S')}")
        tb_writer = SummaryWriter(tb_dir)
        print(f"TensorBoard logging enabled: {tb_dir}")

        # Log hyperparameters
        tb_writer.add_text('config', str(vars(args)), 0)

    # Load tokenizer
    tokenizer = AutoTokenizer.from_pretrained(args.tokenizer_name, use_fast=True)
    tokenizer.pad_token = tokenizer.eos_token
    # Configure tokenizer to support longer sequences (suppress warning)
    # GPT-2 tokenizer defaults to 1024, but our model supports longer sequences
    tokenizer.model_max_length = args.block_size
    vocab_size = len(tokenizer)

    # Try to load checkpoint from HuggingFace if requested
    resume_checkpoint = None
    resume_step = 0
    resume_tokens = 0
    if args.resume_from_hf and args.hf_repo_id:
        if master_process:
            print("\n" + "="*80)
            print("RESUMING FROM HUGGINGFACE")
            print("="*80)

        hf_token = os.getenv("HF_TOKEN")
        resume_checkpoint = load_latest_from_huggingface(args.hf_repo_id, hf_token)

        if resume_checkpoint:
            resume_step = resume_checkpoint.get('step', 0)
            resume_tokens = resume_checkpoint.get('total_tokens', 0)
            if master_process:
                print(f"✓ Will resume from step {resume_step:,} ({resume_tokens:,} tokens)")
                print("="*80 + "\n")
        else:
            if master_process:
                print("⚠ Failed to load checkpoint from HuggingFace, starting from scratch")
                print("="*80 + "\n")

    # Create model
    if master_process:
        print(f"\nCreating {args.size} SWA-MLA model...")

    # Check TE FP8 availability before model creation
    use_te_fp8 = False
    fp8_init_context = None
    if args.use_fp8:
        try:
            from fp8_te import get_fp8_init_context, HAS_TE
            if HAS_TE:
                use_te_fp8 = True
                # Get FP8 initialization context
                # Note: fp8_model_init uses Float8CurrentScaling by default
                # We must NOT use a custom recipe in fp8_autocast to avoid mismatch
                fp8_init_context = get_fp8_init_context(
                    enabled=True,
                    preserve_high_precision=False
                )
                if master_process:
                    print("\nUsing Transformer Engine native FP8 Linear layers")
                    print("  - Using quantized_model_init with preserve_high_precision=False")
                    print("  - Using default Float8CurrentScaling recipe")
            else:
                if master_process:
                    print("Warning: Transformer Engine not installed")
                    print("Install with: pip install transformer-engine[pytorch]")
                    print("Falling back to BF16 training")
                args.use_fp8 = False
        except ImportError as e:
            if master_process:
                print(f"Warning: Failed to import Transformer Engine: {e}")
                print("Falling back to BF16 training")
            args.use_fp8 = False

<<<<<<< HEAD
    # Common model kwargs
    model_kwargs = dict(
        size=args.size,
        vocab_size=vocab_size,
        block_size=args.block_size,
        dropout=args.dropout,
        swa_layers_per_cycle=args.swa_layers_per_cycle,
        mla_layers_per_cycle=args.mla_layers_per_cycle,
        swa_window=args.swa_window,
        swa_sink_size=args.swa_sink_size,
        q_lora_rank=args.mla_q_lora_rank,
        kv_lora_rank=args.mla_kv_lora_rank,
        qk_nope_head_dim=args.mla_qk_nope_head_dim,
        qk_rope_head_dim=args.mla_qk_rope_head_dim,
        v_head_dim=args.mla_v_head_dim,
        use_gradient_checkpointing=args.gradient_checkpointing,
        use_te_fp8=use_te_fp8,
        # Neural Memory parameters
        use_neural_memory=args.use_neural_memory,
        memory_dim=args.memory_dim,
        memory_depth=args.memory_depth,
    )
=======
    # Prepare MoE kwargs
    moe_kwargs = {}
    if args.use_moe:
        moe_kwargs = {
            'use_moe': True,
            'n_experts': args.n_experts,
            'n_shared_experts': args.n_shared_experts,
            'n_activated': args.n_activated,
            'router_z_loss_coef': args.router_z_loss_coef,
        }
        if args.expert_dim is not None:
            moe_kwargs['expert_dim'] = args.expert_dim
        if master_process:
            print(f"\nMoE Configuration:")
            print(f"  Experts: {args.n_experts} routed + {args.n_shared_experts} shared")
            print(f"  Activated per token: {args.n_activated} routed + {args.n_shared_experts} shared = {args.n_activated + args.n_shared_experts} total")
            print(f"  Expert dim: {args.expert_dim or 'same as n_embd'}")
>>>>>>> 637ef6fe

    # Create model inside FP8 init context if available
    if fp8_init_context is not None:
        with fp8_init_context:
<<<<<<< HEAD
            model = create_swa_mla_model(**model_kwargs)
    else:
        model = create_swa_mla_model(**model_kwargs)
=======
            model = create_swa_mla_model(
                size=args.size,
                vocab_size=vocab_size,
                block_size=args.block_size,
                dropout=args.dropout,
                swa_layers_per_cycle=args.swa_layers_per_cycle,
                mla_layers_per_cycle=args.mla_layers_per_cycle,
                swa_window=args.swa_window,
                swa_sink_size=args.swa_sink_size,
                q_lora_rank=args.mla_q_lora_rank,
                kv_lora_rank=args.mla_kv_lora_rank,
                qk_nope_head_dim=args.mla_qk_nope_head_dim,
                qk_rope_head_dim=args.mla_qk_rope_head_dim,
                v_head_dim=args.mla_v_head_dim,
                use_gradient_checkpointing=args.gradient_checkpointing,
                use_te_fp8=use_te_fp8,
                **moe_kwargs,
            )
    else:
        model = create_swa_mla_model(
            size=args.size,
            vocab_size=vocab_size,
            block_size=args.block_size,
            dropout=args.dropout,
            swa_layers_per_cycle=args.swa_layers_per_cycle,
            mla_layers_per_cycle=args.mla_layers_per_cycle,
            swa_window=args.swa_window,
            swa_sink_size=args.swa_sink_size,
            q_lora_rank=args.mla_q_lora_rank,
            kv_lora_rank=args.mla_kv_lora_rank,
            qk_nope_head_dim=args.mla_qk_nope_head_dim,
            qk_rope_head_dim=args.mla_qk_rope_head_dim,
            v_head_dim=args.mla_v_head_dim,
            use_gradient_checkpointing=args.gradient_checkpointing,
            use_te_fp8=use_te_fp8,
            **moe_kwargs,
        )
>>>>>>> 637ef6fe

    model = model.to(device)

    if use_te_fp8 and master_process:
        print("✓ Model created with Transformer Engine FP8 Linear layers")
        print("  - Using HYBRID format (E4M3 fwd, E5M2 bwd)")
        print("  - No high-precision weight copies (memory efficient)")

    # Load model weights if resuming
    if resume_checkpoint:
        if master_process:
            print("Loading model weights from checkpoint...")

        # Handle state_dict from compiled models (removes _orig_mod. prefix)
        state_dict = resume_checkpoint['model_state_dict']
        if any(key.startswith('_orig_mod.') for key in state_dict.keys()):
            if master_process:
                print("Detected compiled model checkpoint, removing _orig_mod. prefix...")
            state_dict = {k.replace('_orig_mod.', ''): v for k, v in state_dict.items()}

        model.load_state_dict(state_dict)
        if master_process:
            print("✓ Model weights loaded")


               
    # Print model info and log to wandb
    if master_process:
        total_params = sum(p.numel() for p in model.parameters())
        trainable_params = sum(p.numel() for p in model.parameters() if p.requires_grad)
        print(f"\nModel Statistics:")
        print(f"  Total parameters: {total_params:,} ({total_params/1e6:.2f}M)")
        print(f"  Trainable parameters: {trainable_params:,} ({trainable_params/1e6:.2f}M)")

        # Memory estimation
        param_memory = total_params * 4 / (1024**3)  # FP32 in GB
        print(f"  Estimated memory (FP32): {param_memory:.2f} GB")
        print(f"  Estimated memory (BF16): {param_memory/2:.2f} GB")

        # Log to wandb
        if wandb_run is not None:
            wandb.config.update({
                'total_params': total_params,
                'total_params_M': total_params / 1e6,
                'trainable_params': trainable_params,
                'trainable_params_M': trainable_params / 1e6,
                'param_memory_fp32_gb': param_memory,
                'param_memory_bf16_gb': param_memory / 2,
            }, allow_val_change=True)

    # Compile model if requested
    if args.compile:
        if master_process:
            print("Compiling model with torch.compile()...")

        # Use different compilation mode for FP8 to avoid FlexibleLayout issues
        if args.use_fp8:
            model = torch.compile(model, mode='reduce-overhead') 

        else:
            # 'max-autotune' for non-FP8 training
            model = torch.compile(model, mode='max-autotune')
            if master_process:
                print("  Using 'max-autotune' mode")

    # Wrap with DDP
    if is_ddp:
        model = DDP(model, device_ids=[local_rank])
        raw_model = model.module
    else:
        raw_model = model

    # Setup data loader (single instance for both train and val)
    if master_process:
        print("\nSetting up data loader...")

    data_loader = PackedFinewebDataset(
        split='train',
        max_length=args.block_size,
        batch_size=args.batch_size,
        tokenizer=tokenizer,
        shuffle=True,
        num_workers=args.num_workers,
    )

    # Setup optimizer
    optimizer = configure_optimizer(
        raw_model,
        learning_rate=args.learning_rate,
        weight_decay=args.weight_decay,
        betas=(args.beta1, args.beta2),
        device_type='cuda' if torch.cuda.is_available() else 'cpu',
        optimizer_type=args.optimizer_type,
        use_fp8=args.use_fp8
    )

    # Load optimizer state if resuming
    if resume_checkpoint and 'optimizer_state_dict' in resume_checkpoint:
        if master_process:
            print("Loading optimizer state from checkpoint...")
        try:
            optimizer.load_state_dict(resume_checkpoint['optimizer_state_dict'])
            if master_process:
                print("✓ Optimizer state loaded")
        except Exception as e:
            if master_process:
                print(f"⚠ Failed to load optimizer state: {e}")
                print("  Continuing with fresh optimizer state")

    # Training loop
    if master_process:
        print("\nStarting training...")
        if resume_step > 0:
            print(f"Resuming from step: {resume_step:,}")
            print(f"Starting tokens: {resume_tokens:,}")
        print(f"Max iterations: {args.max_iters:,}")
        print(f"Gradient accumulation steps: {args.gradient_accumulation_steps}")
        print(f"Effective batch size: {args.batch_size * args.gradient_accumulation_steps * world_size:,}")

    data_iter = iter(data_loader)
    # Transformer Engine FP8 handles scaling internally, no GradScaler needed
    # Only enable GradScaler for non-FP8 training if needed
    scaler = torch.amp.GradScaler('cuda', enabled=False)

    running_loss = 0.0
    t0 = time.time()

    # Track best validation loss for HF push
    best_val_loss = float('inf')
    total_tokens_seen = resume_tokens  # Start from resumed token count

    # Initialize memory states for truncated BPTT (if using neural memory)
    memory_states = None
    use_neural_memory = args.use_neural_memory

    # Adjust starting step
    start_step = resume_step
    for step in range(start_step, args.max_iters):
        # Update learning rate
        lr = get_lr(step, args.warmup_iters, args.max_iters, args.learning_rate, args.min_lr)

        optimizers_list = optimizer if isinstance(optimizer, list) else [optimizer]
        
        for opt in optimizers_list:
            for param_group in opt.param_groups:
                if isinstance(param_group['lr'], torch.Tensor):
                    # Tensor lr (some optimizers): use .fill_()
                    param_group['lr'].fill_(lr)
                else:
                    # Standard optimizer: direct assignment
                    param_group['lr'] = lr

        # Training step with gradient accumulation
        model.train()
        
        # Zero grad for all optimizers
        if isinstance(optimizer, list):
            for opt in optimizer:
                opt.zero_grad()
        else:
            optimizer.zero_grad()
            
        accum_loss = 0.0

        for micro_step in range(args.gradient_accumulation_steps):
            try:
                batch = next(data_iter)
            except StopIteration:
                data_iter = iter(data_loader)
                batch = next(data_iter)

            input_ids = batch['input_ids'].to(device)
            labels = batch['labels'].to(device)

            # Forward pass with mixed precision
            # For Transformer Engine FP8, we need to wrap with fp8_autocast
            if args.use_fp8 and use_te_fp8:
                import transformer_engine.pytorch as te
                with torch.amp.autocast('cuda', dtype=torch.bfloat16, enabled=True):
                    # Use default recipe (no fp8_recipe) to match fp8_model_init's Float8CurrentScaling
                    with te.fp8_autocast(enabled=True):
<<<<<<< HEAD
                        if use_neural_memory:
                            logits, loss, memory_states = model(
                                input_ids, targets=labels,
                                memory_states=memory_states,
                                return_memory_states=True
                            )
                        else:
                            logits, loss = model(input_ids, targets=labels)
                        loss = loss / args.gradient_accumulation_steps
            else:
                with torch.amp.autocast('cuda', dtype=torch.bfloat16, enabled=True):
                    if use_neural_memory:
                        logits, loss, memory_states = model(
                            input_ids, targets=labels,
                            memory_states=memory_states,
                            return_memory_states=True
                        )
                    else:
                        logits, loss = model(input_ids, targets=labels)
=======
                        logits, loss = model(input_ids, targets=labels)
                        # Add MoE auxiliary loss if model has MoE layers
                        if hasattr(raw_model, 'get_moe_aux_loss'):
                            moe_aux_loss = raw_model.get_moe_aux_loss()
                            loss = loss + moe_aux_loss
                        loss = loss / args.gradient_accumulation_steps
            else:
                with torch.amp.autocast('cuda', dtype=torch.bfloat16, enabled=True):
                    logits, loss = model(input_ids, targets=labels)
                    # Add MoE auxiliary loss if model has MoE layers
                    if hasattr(raw_model, 'get_moe_aux_loss'):
                        moe_aux_loss = raw_model.get_moe_aux_loss()
                        loss = loss + moe_aux_loss
>>>>>>> 637ef6fe
                    loss = loss / args.gradient_accumulation_steps

            # Backward pass
            scaler.scale(loss).backward()
            accum_loss += loss.item()

<<<<<<< HEAD
            # Truncated BPTT: detach memory states to prevent gradient flow across batches
            if use_neural_memory and memory_states is not None:
                memory_states = [s.detach() for s in memory_states]
=======
        # Update MoE router biases after backward (must be after backward for checkpoint compatibility)
        if hasattr(raw_model, 'update_moe_bias'):
            raw_model.update_moe_bias()
>>>>>>> 637ef6fe

        # Gradient clipping
        if args.grad_clip > 0:
            scaler.unscale_(optimizer if not isinstance(optimizer, list) else optimizer[0]) # Unscale main optimizer
            grad_norm = torch.nn.utils.clip_grad_norm_(model.parameters(), args.grad_clip)

            # Log gradient norms for debugging (only on master process and occasionally)
            if master_process and step % 100 == 0 and args.use_fp8:
                print(f"  [FP8 Debug] Grad norm: {grad_norm:.4f}")

        # Optimizer step
        if isinstance(optimizer, list):
            for opt in optimizer:
                scaler.step(opt)
        else:
            scaler.step(optimizer)
        scaler.update()

        running_loss += accum_loss

        # Periodic memory state reset (prevents unbounded state growth)
        if use_neural_memory and args.memory_reset_interval > 0:
            if step > 0 and step % args.memory_reset_interval == 0:
                memory_states = None
                if master_process:
                    print(f"  [Memory] Reset memory states at step {step}")

        # Track total tokens processed
        total_tokens_seen += args.batch_size * args.block_size * args.gradient_accumulation_steps * world_size

        # Logging
        if step % args.log_interval == 0 and master_process:
            t1 = time.time()
            dt = t1 - t0
            t0 = t1

            lossf = running_loss / args.log_interval if step > 0 else accum_loss
            running_loss = 0.0

            tokens_per_sec = (args.batch_size * args.block_size * args.gradient_accumulation_steps * world_size * args.log_interval) / dt

            # Format total tokens for display
            if total_tokens_seen < 1_000_000:
                tokens_str = f"{total_tokens_seen // 1000}K"
            elif total_tokens_seen < 1_000_000_000:
                tokens_str = f"{total_tokens_seen / 1_000_000:.2f}M"
            else:
                tokens_str = f"{total_tokens_seen / 1_000_000_000:.2f}B"

            print(f"Step {step:6d} | Loss: {lossf:.4f} | LR: {lr:.2e} | Tokens/sec: {tokens_per_sec:,.0f} | Total: {tokens_str}")

            if wandb_run is not None:
                wandb.log({
                    'train/loss': lossf,
                    'train/lr': lr,
                    'train/tokens_per_sec': tokens_per_sec,
                    'train/total_tokens': total_tokens_seen,
                    'step': step
                })
            
            if tb_writer is not None:
                tb_writer.add_scalar('train/loss', lossf, step)
                tb_writer.add_scalar('train/lr', lr, step)
                tb_writer.add_scalar('train/tokens_per_sec', tokens_per_sec, step)
                tb_writer.add_scalar('train/total_tokens', total_tokens_seen, step)

            if tb_writer is not None:
                tb_writer.add_scalar('train/loss', lossf, step)
                tb_writer.add_scalar('train/learning_rate', lr, step)
                tb_writer.add_scalar('train/tokens_per_sec', tokens_per_sec, step)
                tb_writer.add_scalar('train/total_tokens', total_tokens_seen, step)
                tb_writer.add_scalar('train/perplexity', math.exp(lossf) if lossf < 10 else float('inf'), step)

        # Validation (using next batches from same data loader)
        # Skip validation at the exact resume step to avoid immediate validation after loading
        if step % args.eval_interval == 0 and step > start_step and master_process:
            model.eval()
            val_loss = 0.0
            val_steps = 50

            with torch.no_grad():
                for _ in range(val_steps):
                    try:
                        batch = next(data_iter)
                    except StopIteration:
                        data_iter = iter(data_loader)
                        batch = next(data_iter)

                    input_ids = batch['input_ids'].to(device)
                    labels = batch['labels'].to(device)

                    with torch.amp.autocast('cuda', dtype=torch.bfloat16, enabled=True):
                        logits, loss = model(input_ids, targets=labels)

                    val_loss += loss.item()

            val_loss /= val_steps
            perplexity = math.exp(val_loss) if val_loss < 10 else float('inf')

            print(f"\nValidation | Loss: {val_loss:.4f} | Perplexity: {perplexity:.2f}\n")

            if wandb_run is not None:
                wandb.log({
                    'val/loss': val_loss,
                    'val/perplexity': perplexity,
                    'step': step
                })

            if tb_writer is not None:
                tb_writer.add_scalar('val/loss', val_loss, step)
                tb_writer.add_scalar('val/perplexity', perplexity, step)

            # Track best validation loss
            if val_loss < best_val_loss:
                print(f"New best validation loss: {val_loss:.4f} (previous: {best_val_loss:.4f})")
                best_val_loss = val_loss

            # Push to HF at every validation if repo_id is set
            # IMPORTANT: Only master process should upload to avoid NCCL timeout in multi-GPU training
            if args.hf_repo_id and master_process:
                # Get HF token from environment
                hf_token = os.getenv("HF_TOKEN")

                if hf_token:
                    print(f"Pushing model to Hugging Face...")
                    push_to_huggingface(
                        model=raw_model,
                        tokenizer=tokenizer,
                        config_args=vars(args),
                        output_dir=args.output_dir,
                        total_tokens=total_tokens_seen,
                        val_loss=val_loss,
                        repo_id=args.hf_repo_id,
                        hf_token=hf_token,
                        optimizer=optimizer,
                        step=step
                    )
                else:
                    print("HF_TOKEN not set - skipping HF push. Set HF_TOKEN environment variable to enable automatic uploads.")

        # Checkpointing
        if step % args.save_interval == 0 and step > 0 and master_process:
            checkpoint = {
                'model': raw_model.state_dict(),
                'optimizer': optimizer.state_dict(),
                'step': step,
                'config': vars(args),
            }

            checkpoint_path = os.path.join(args.output_dir, f'checkpoint_{step}.pt')
            torch.save(checkpoint, checkpoint_path)
            print(f"Saved checkpoint to {checkpoint_path}")

    # Cleanup
    if tb_writer is not None:
        tb_writer.close()

    if is_ddp:
        dist.destroy_process_group()

    if master_process:
        print("\nTraining complete!")


def main():
    parser = argparse.ArgumentParser(description='Train SWA-MLA model')

    # Model parameters
    parser.add_argument('--size', type=str, default='small', choices=['small', 'base', 'large', 'xl', 'moe-1b', 'moe-2b'])
    parser.add_argument('--batch_size', type=int, default=8)
    parser.add_argument('--block_size', type=int, default=2048)
    parser.add_argument('--dropout', type=float, default=0.0)

    # SWA-MLA specific parameters
    parser.add_argument('--swa_layers_per_cycle', type=int, default=2)
    parser.add_argument('--mla_layers_per_cycle', type=int, default=1)
    parser.add_argument('--swa_window', type=int, default=256)
    parser.add_argument('--swa_sink_size', type=int, default=4)
    parser.add_argument('--mla_q_lora_rank', type=int, default=0)
    parser.add_argument('--mla_kv_lora_rank', type=int, default=256)
    parser.add_argument('--mla_qk_nope_head_dim', type=int, default=128)
    parser.add_argument('--mla_qk_rope_head_dim', type=int, default=64)
    parser.add_argument('--mla_v_head_dim', type=int, default=128)

<<<<<<< HEAD
    # Neural Memory parameters (Titans paper)
    parser.add_argument('--use_neural_memory', action='store_true',
                        help='Enable Neural Long-term Memory for MLA blocks')
    parser.add_argument('--memory_dim', type=int, default=256,
                        help='Internal dimension for memory MLP')
    parser.add_argument('--memory_depth', type=int, default=2,
                        help='Number of layers in memory MLP')
    parser.add_argument('--memory_reset_interval', type=int, default=0,
                        help='Reset memory states every N steps (0=never reset)')
=======
    # MoE parameters (only applied to MLA blocks)
    parser.add_argument('--use_moe', action='store_true', default=True, help='Enable MoE for MLA blocks')
    parser.add_argument('--n_experts', type=int, default=32, help='Number of routed experts')
    parser.add_argument('--n_shared_experts', type=int, default=1, help='Number of shared experts (always active)')
    parser.add_argument('--n_activated', type=int, default=3, help='Number of routed experts activated per token')
    parser.add_argument('--expert_dim', type=int, default=None, help='Expert hidden dimension (default: n_embd)')
    parser.add_argument('--router_z_loss_coef', type=float, default=0.001, help='Router Z-loss coefficient')
>>>>>>> 637ef6fe

    # Training parameters
    parser.add_argument('--max_iters', type=int, default=100000)
    parser.add_argument('--learning_rate', type=float, default=1e-4)
    parser.add_argument('--min_lr', type=float, default=1e-5)
    parser.add_argument('--weight_decay', type=float, default=0.1)
    parser.add_argument('--beta1', type=float, default=0.9)
    parser.add_argument('--beta2', type=float, default=0.95)
    parser.add_argument('--warmup_iters', type=int, default=400)
    parser.add_argument('--grad_clip', type=float, default=1.0)
    parser.add_argument('--gradient_accumulation_steps', type=int, default=1)
    parser.add_argument('--gradient_checkpointing', action='store_true')

    # Optimizer
    parser.add_argument('--optimizer_type', type=str, default='adamw', choices=['adamw', 'lion'])
    parser.add_argument('--use_fp8', action='store_true')

    # TF32 precision control (Ampere+ GPUs)
    parser.add_argument('--enable_tf32', action='store_true', default=True,
                        help='Enable TF32 for ~3-7x speedup on A100/H100 (default: True)')
    parser.add_argument('--disable_tf32', action='store_true',
                        help='Disable TF32 for full IEEE FP32 precision')

    # Data parameters
    parser.add_argument('--tokenizer_name', type=str, default='openai-community/gpt2')
    parser.add_argument('--num_workers', type=int, default=8)

    # Logging and checkpointing
    parser.add_argument('--output_dir', type=str, default='outputs/swa_mla')
    parser.add_argument('--log_interval', type=int, default=10)
    parser.add_argument('--eval_interval', type=int, default=1000)
    parser.add_argument('--save_interval', type=int, default=5000)
    parser.add_argument('--wandb_project', type=str, default="swamla")
    parser.add_argument('--wandb_run_name', type=str, default=None)

    # Hugging Face integration
    parser.add_argument('--hf_repo_id', type=str, default=None, help='HuggingFace repo ID (e.g., "username/model-name"). Set HF_TOKEN env var for authentication.')
    parser.add_argument('--resume_from_hf', action='store_true', help='Resume training from the latest checkpoint in HF repo (requires --hf_repo_id)')

    # Performance
    parser.add_argument('--compile', action='store_true')

    # TensorBoard
    parser.add_argument('--use_tensorboard', action='store_true', default=True,
                        help='Enable TensorBoard logging (default: True)')

    args = parser.parse_args()

    # Create output directory
    os.makedirs(args.output_dir, exist_ok=True)

    # Run training
    train(args)


if __name__ == '__main__':
    main()<|MERGE_RESOLUTION|>--- conflicted
+++ resolved
@@ -585,7 +585,24 @@
                 print("Falling back to BF16 training")
             args.use_fp8 = False
 
-<<<<<<< HEAD
+    # Prepare MoE kwargs
+    moe_kwargs = {}
+    if args.use_moe:
+        moe_kwargs = {
+            'use_moe': True,
+            'n_experts': args.n_experts,
+            'n_shared_experts': args.n_shared_experts,
+            'n_activated': args.n_activated,
+            'router_z_loss_coef': args.router_z_loss_coef,
+        }
+        if args.expert_dim is not None:
+            moe_kwargs['expert_dim'] = args.expert_dim
+        if master_process:
+            print(f"\nMoE Configuration:")
+            print(f"  Experts: {args.n_experts} routed + {args.n_shared_experts} shared")
+            print(f"  Activated per token: {args.n_activated} routed + {args.n_shared_experts} shared = {args.n_activated + args.n_shared_experts} total")
+            print(f"  Expert dim: {args.expert_dim or 'same as n_embd'}")
+
     # Common model kwargs
     model_kwargs = dict(
         size=args.size,
@@ -607,73 +624,16 @@
         use_neural_memory=args.use_neural_memory,
         memory_dim=args.memory_dim,
         memory_depth=args.memory_depth,
+        # MoE parameters
+        **moe_kwargs,
     )
-=======
-    # Prepare MoE kwargs
-    moe_kwargs = {}
-    if args.use_moe:
-        moe_kwargs = {
-            'use_moe': True,
-            'n_experts': args.n_experts,
-            'n_shared_experts': args.n_shared_experts,
-            'n_activated': args.n_activated,
-            'router_z_loss_coef': args.router_z_loss_coef,
-        }
-        if args.expert_dim is not None:
-            moe_kwargs['expert_dim'] = args.expert_dim
-        if master_process:
-            print(f"\nMoE Configuration:")
-            print(f"  Experts: {args.n_experts} routed + {args.n_shared_experts} shared")
-            print(f"  Activated per token: {args.n_activated} routed + {args.n_shared_experts} shared = {args.n_activated + args.n_shared_experts} total")
-            print(f"  Expert dim: {args.expert_dim or 'same as n_embd'}")
->>>>>>> 637ef6fe
 
     # Create model inside FP8 init context if available
     if fp8_init_context is not None:
         with fp8_init_context:
-<<<<<<< HEAD
             model = create_swa_mla_model(**model_kwargs)
     else:
         model = create_swa_mla_model(**model_kwargs)
-=======
-            model = create_swa_mla_model(
-                size=args.size,
-                vocab_size=vocab_size,
-                block_size=args.block_size,
-                dropout=args.dropout,
-                swa_layers_per_cycle=args.swa_layers_per_cycle,
-                mla_layers_per_cycle=args.mla_layers_per_cycle,
-                swa_window=args.swa_window,
-                swa_sink_size=args.swa_sink_size,
-                q_lora_rank=args.mla_q_lora_rank,
-                kv_lora_rank=args.mla_kv_lora_rank,
-                qk_nope_head_dim=args.mla_qk_nope_head_dim,
-                qk_rope_head_dim=args.mla_qk_rope_head_dim,
-                v_head_dim=args.mla_v_head_dim,
-                use_gradient_checkpointing=args.gradient_checkpointing,
-                use_te_fp8=use_te_fp8,
-                **moe_kwargs,
-            )
-    else:
-        model = create_swa_mla_model(
-            size=args.size,
-            vocab_size=vocab_size,
-            block_size=args.block_size,
-            dropout=args.dropout,
-            swa_layers_per_cycle=args.swa_layers_per_cycle,
-            mla_layers_per_cycle=args.mla_layers_per_cycle,
-            swa_window=args.swa_window,
-            swa_sink_size=args.swa_sink_size,
-            q_lora_rank=args.mla_q_lora_rank,
-            kv_lora_rank=args.mla_kv_lora_rank,
-            qk_nope_head_dim=args.mla_qk_nope_head_dim,
-            qk_rope_head_dim=args.mla_qk_rope_head_dim,
-            v_head_dim=args.mla_v_head_dim,
-            use_gradient_checkpointing=args.gradient_checkpointing,
-            use_te_fp8=use_te_fp8,
-            **moe_kwargs,
-        )
->>>>>>> 637ef6fe
 
     model = model.to(device)
 
@@ -855,7 +815,6 @@
                 with torch.amp.autocast('cuda', dtype=torch.bfloat16, enabled=True):
                     # Use default recipe (no fp8_recipe) to match fp8_model_init's Float8CurrentScaling
                     with te.fp8_autocast(enabled=True):
-<<<<<<< HEAD
                         if use_neural_memory:
                             logits, loss, memory_states = model(
                                 input_ids, targets=labels,
@@ -864,6 +823,10 @@
                             )
                         else:
                             logits, loss = model(input_ids, targets=labels)
+                        # Add MoE auxiliary loss if model has MoE layers
+                        if hasattr(raw_model, 'get_moe_aux_loss'):
+                            moe_aux_loss = raw_model.get_moe_aux_loss()
+                            loss = loss + moe_aux_loss
                         loss = loss / args.gradient_accumulation_steps
             else:
                 with torch.amp.autocast('cuda', dtype=torch.bfloat16, enabled=True):
@@ -875,36 +838,23 @@
                         )
                     else:
                         logits, loss = model(input_ids, targets=labels)
-=======
-                        logits, loss = model(input_ids, targets=labels)
-                        # Add MoE auxiliary loss if model has MoE layers
-                        if hasattr(raw_model, 'get_moe_aux_loss'):
-                            moe_aux_loss = raw_model.get_moe_aux_loss()
-                            loss = loss + moe_aux_loss
-                        loss = loss / args.gradient_accumulation_steps
-            else:
-                with torch.amp.autocast('cuda', dtype=torch.bfloat16, enabled=True):
-                    logits, loss = model(input_ids, targets=labels)
                     # Add MoE auxiliary loss if model has MoE layers
                     if hasattr(raw_model, 'get_moe_aux_loss'):
                         moe_aux_loss = raw_model.get_moe_aux_loss()
                         loss = loss + moe_aux_loss
->>>>>>> 637ef6fe
                     loss = loss / args.gradient_accumulation_steps
 
             # Backward pass
             scaler.scale(loss).backward()
             accum_loss += loss.item()
 
-<<<<<<< HEAD
             # Truncated BPTT: detach memory states to prevent gradient flow across batches
             if use_neural_memory and memory_states is not None:
                 memory_states = [s.detach() for s in memory_states]
-=======
+
         # Update MoE router biases after backward (must be after backward for checkpoint compatibility)
         if hasattr(raw_model, 'update_moe_bias'):
             raw_model.update_moe_bias()
->>>>>>> 637ef6fe
 
         # Gradient clipping
         if args.grad_clip > 0:
@@ -968,12 +918,6 @@
             if tb_writer is not None:
                 tb_writer.add_scalar('train/loss', lossf, step)
                 tb_writer.add_scalar('train/lr', lr, step)
-                tb_writer.add_scalar('train/tokens_per_sec', tokens_per_sec, step)
-                tb_writer.add_scalar('train/total_tokens', total_tokens_seen, step)
-
-            if tb_writer is not None:
-                tb_writer.add_scalar('train/loss', lossf, step)
-                tb_writer.add_scalar('train/learning_rate', lr, step)
                 tb_writer.add_scalar('train/tokens_per_sec', tokens_per_sec, step)
                 tb_writer.add_scalar('train/total_tokens', total_tokens_seen, step)
                 tb_writer.add_scalar('train/perplexity', math.exp(lossf) if lossf < 10 else float('inf'), step)
@@ -1089,7 +1033,6 @@
     parser.add_argument('--mla_qk_rope_head_dim', type=int, default=64)
     parser.add_argument('--mla_v_head_dim', type=int, default=128)
 
-<<<<<<< HEAD
     # Neural Memory parameters (Titans paper)
     parser.add_argument('--use_neural_memory', action='store_true',
                         help='Enable Neural Long-term Memory for MLA blocks')
@@ -1099,7 +1042,7 @@
                         help='Number of layers in memory MLP')
     parser.add_argument('--memory_reset_interval', type=int, default=0,
                         help='Reset memory states every N steps (0=never reset)')
-=======
+
     # MoE parameters (only applied to MLA blocks)
     parser.add_argument('--use_moe', action='store_true', default=True, help='Enable MoE for MLA blocks')
     parser.add_argument('--n_experts', type=int, default=32, help='Number of routed experts')
@@ -1107,7 +1050,6 @@
     parser.add_argument('--n_activated', type=int, default=3, help='Number of routed experts activated per token')
     parser.add_argument('--expert_dim', type=int, default=None, help='Expert hidden dimension (default: n_embd)')
     parser.add_argument('--router_z_loss_coef', type=float, default=0.001, help='Router Z-loss coefficient')
->>>>>>> 637ef6fe
 
     # Training parameters
     parser.add_argument('--max_iters', type=int, default=100000)
